--- conflicted
+++ resolved
@@ -44,7 +44,6 @@
 }
 
 message PsbtOutput {
-<<<<<<< HEAD
     string psbt = 1;
 }
 
@@ -55,9 +54,6 @@
 
 message PsbtsOutput {
     repeated string psbts = 1;
-=======
-    string data = 1;
->>>>>>> 1d4c8a9c
 }
 
 message BtcMessageInput {
@@ -66,4 +62,4 @@
 
 message BtcMessageOutput {
     string signature = 1;
-}+}
