--- conflicted
+++ resolved
@@ -1787,16 +1787,12 @@
 #[serial]
 pub fn test_import_invalid_private_key() {
     run_test(|| {
-<<<<<<< HEAD
         let param: ExistsPrivateKeyParam = ExistsPrivateKeyParam {
             private_key: "19e2ee93266b2d9bb72130afa34abcc5ce44790c9a9bdc78aed829e076175ec0eef295f3b5918187fc9f65f1cd3db0a06051582128af45aaf54a10d38ff56d29".to_string(),
         };
         let ret = call_api("exists_private_key", param);
         assert_eq!(ret.err().unwrap().to_string(), "invalid_private_key");
 
-
-=======
->>>>>>> 7e31a01c
         let param: ImportPrivateKeyParam = ImportPrivateKeyParam {
             private_key: "19e2ee93266b2d9bb72130afa34abcc5ce44790c9a9bdc78aed829e076175ec0eef295f3b5918187fc9f65f1cd3db0a06051582128af45aaf54a10d38ff56d29"
                 .to_string(),
