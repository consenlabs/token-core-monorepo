--- conflicted
+++ resolved
@@ -5,14 +5,11 @@
 use std::fs;
 use std::io::Read;
 use std::path::Path;
-<<<<<<< HEAD
 use tcx_atom::address::{AtomAddress, AtomChainFactory};
 use tcx_eos::address::EosAddress;
 use tcx_eos::transaction::{EosMessageInput, EosTxInput};
 use tcx_eos::EosChainFactory;
-=======
 use tcx_crypto::crypto::SCryptParams;
->>>>>>> a49cb5ed
 use tcx_primitive::{get_account_path, private_key_without_version, FromHex, TypedPrivateKey};
 use tcx_wallet::model::V3;
 
@@ -1376,7 +1373,6 @@
     encode_message(result?)
 }
 
-<<<<<<< HEAD
 pub(crate) fn eos_update_account(data: &[u8]) -> Result<Vec<u8>> {
     let param: KeystoreUpdateAccount =
         KeystoreUpdateAccount::decode(data).expect("eos_update_account params");
@@ -1399,7 +1395,8 @@
         error: "".to_string(),
     };
     encode_message(rsp)
-=======
+}
+
 pub(crate) fn eth_v3keystore_import(data: &[u8]) -> Result<Vec<u8>> {
     let input: V3KeystoreImportInput =
         V3KeystoreImportInput::decode(data).expect("V3KeystoreImportInput");
@@ -1422,5 +1419,4 @@
     let json = keystore.export_keystore(&input.password)?;
     let output = V3KeystoreExportOutput { json };
     encode_message(output)
->>>>>>> a49cb5ed
 }