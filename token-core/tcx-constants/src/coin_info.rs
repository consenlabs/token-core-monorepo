--- conflicted
+++ resolved
@@ -302,96 +302,64 @@
                 curve: CurveType::SECP256k1,
                 network: "MAINNET".to_string(),
                 seg_wit: "NONE".to_string(),
-<<<<<<< HEAD
-                hrp: "".to_string(),},
-=======
-                hrp: "".to_string(),
-            },
->>>>>>> d4f34db4
+                hrp: "".to_string(),
+            },
             CoinInfo {
                 coin: "DOGECOIN".to_string(),
                 derivation_path: "m/44'/1'/0'/0/0".to_string(),
                 curve: CurveType::SECP256k1,
                 network: "TESTNET".to_string(),
                 seg_wit: "NONE".to_string(),
-<<<<<<< HEAD
-                hrp: "".to_string(),},
-=======
-                hrp: "".to_string(),
-            },
->>>>>>> d4f34db4
+                hrp: "".to_string(),
+            },
             CoinInfo {
                 coin: "DOGECOIN".to_string(),
                 derivation_path: "m/49'/3'/0'/0/0".to_string(),
                 curve: CurveType::SECP256k1,
                 network: "MAINNET".to_string(),
                 seg_wit: "P2WPKH".to_string(),
-<<<<<<< HEAD
-                hrp: "".to_string(),},
-=======
-                hrp: "".to_string(),
-            },
->>>>>>> d4f34db4
+                hrp: "".to_string(),
+            },
             CoinInfo {
                 coin: "DOGECOIN".to_string(),
                 derivation_path: "m/49'/1'/0'/0/0".to_string(),
                 curve: CurveType::SECP256k1,
                 network: "TESTNET".to_string(),
                 seg_wit: "P2WPKH".to_string(),
-<<<<<<< HEAD
-                hrp: "".to_string(),},
-=======
-                hrp: "".to_string(),
-            },
->>>>>>> d4f34db4
+                hrp: "".to_string(),
+            },
             CoinInfo {
                 coin: "DOGECOIN".to_string(),
                 derivation_path: "m/84'/3'/0'/0/0".to_string(),
                 curve: CurveType::SECP256k1,
                 network: "MAINNET".to_string(),
                 seg_wit: "VERSION_0".to_string(),
-<<<<<<< HEAD
-                hrp: "".to_string(),},
-=======
-                hrp: "".to_string(),
-            },
->>>>>>> d4f34db4
+                hrp: "".to_string(),
+            },
             CoinInfo {
                 coin: "DOGECOIN".to_string(),
                 derivation_path: "m/84'/1'/0'/0/0".to_string(),
                 curve: CurveType::SECP256k1,
                 network: "TESTNET".to_string(),
                 seg_wit: "VERSION_0".to_string(),
-<<<<<<< HEAD
-                hrp: "".to_string(),},
-=======
-                hrp: "".to_string(),
-            },
->>>>>>> d4f34db4
+                hrp: "".to_string(),
+            },
             CoinInfo {
                 coin: "DOGECOIN".to_string(),
                 derivation_path: "m/86'/3'/0'/0/0".to_string(),
                 curve: CurveType::SECP256k1,
                 network: "MAINNET".to_string(),
                 seg_wit: "VERSION_1".to_string(),
-<<<<<<< HEAD
-                hrp: "".to_string(),},
-=======
-                hrp: "".to_string(),
-            },
->>>>>>> d4f34db4
+                hrp: "".to_string(),
+            },
             CoinInfo {
                 coin: "DOGECOIN".to_string(),
                 derivation_path: "m/86'/1'/0'/0/0".to_string(),
                 curve: CurveType::SECP256k1,
                 network: "TESTNET".to_string(),
                 seg_wit: "VERSION_1".to_string(),
-<<<<<<< HEAD
-                hrp: "".to_string(),},
-=======
-                hrp: "".to_string(),
-            },
->>>>>>> d4f34db4
+                hrp: "".to_string(),
+            },
         ];
 
         RwLock::new(coin_infos)
