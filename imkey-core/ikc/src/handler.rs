--- conflicted
+++ resolved
@@ -54,7 +54,6 @@
         };
 
         let ext_public_key = match derivation.chain_type.as_str() {
-<<<<<<< HEAD
             "BITCOIN" | "DOGECOIN" => {
                 let network = BtcKinNetwork::find_by_coin(
                     &derivation.chain_type,
@@ -80,38 +79,17 @@
                 ImkeyPublicKey::get_xpub(network, &account_path)?
             }
             "LITECOIN" => {
-=======
-            "BITCOIN" => {
->>>>>>> 818de5fb
                 let network = network_convert(derivation.network.as_str());
                 let public_key = BtcAddress::get_pub_key(&derivation.path)?;
                 let public_key = uncompress_pubkey_2_compress(&public_key);
                 account_rsp.public_key = format!("0x{}", public_key);
 
-<<<<<<< HEAD
-=======
-                let address = match derivation.seg_wit.as_str() {
-                    "P2WPKH" => BtcAddress::p2shwpkh(network, &derivation.path)?,
-                    "VERSION_0" => BtcAddress::p2wpkh(network, &derivation.path)?,
-                    "VERSION_1" => BtcAddress::p2tr(network, &derivation.path)?,
-                    _ => BtcAddress::p2pkh(network, &derivation.path)?,
-                };
-                account_rsp.address = address;
-                BtcAddress::get_xpub(network, &account_path)?
-            }
-            "LITECOIN" => {
-                let network = network_convert(derivation.network.as_str());
-                let public_key = BtcAddress::get_pub_key(&derivation.path)?;
-                let public_key = uncompress_pubkey_2_compress(&public_key);
-                account_rsp.public_key = format!("0x{}", public_key);
-
-
->>>>>>> 818de5fb
                 let btc_fork_network = network_from_param(
                     &derivation.chain_type,
                     &derivation.network,
                     &derivation.seg_wit,
-                ).unwrap();
+                )
+                .unwrap();
                 let address = match derivation.seg_wit.as_str() {
                     "P2WPKH" => BtcForkAddress::p2shwpkh(&btc_fork_network, &derivation.path)?,
                     _ => BtcForkAddress::p2pkh(&btc_fork_network, &derivation.path)?,
@@ -226,7 +204,6 @@
         account.path = relative_path;
         let address = match param.chain_type.as_str() {
             "ETHEREUM" => EthAddress::from_pub_key(pub_key_uncompressed)?,
-<<<<<<< HEAD
             "BITCOIN" | "DOGECOIN" => {
                 let network = BtcKinNetwork::find_by_coin(&param.chain_type, &param.network);
                 if network.is_none() {
@@ -238,11 +215,6 @@
                     &param.seg_wit,
                 )?
                 .to_string()
-=======
-            "BITCOIN" => {
-                let network = network_convert(&param.network);
-                BtcAddress::from_public_key(&hex::encode(pub_key_uncompressed), network, &param.seg_wit)?
->>>>>>> 818de5fb
             }
             "LITECOIN" => {
                 let btc_fork_network =
@@ -251,7 +223,6 @@
                     return Err(anyhow!("get_btc_fork_network_is_null"));
                 }
                 BtcForkAddress::from_pub_key(pub_key_uncompressed, btc_fork_network.unwrap())?
-
             }
             "COSMOS" => CosmosAddress::from_pub_key(pub_key_uncompressed)?,
             "FILECOIN" => FilecoinAddress::from_pub_key(pub_key_uncompressed, &param.network)?,
