use crate::transaction::Utxo;
use crate::Result;
use bitcoin::schnorr::UntweakedPublicKey;
use bitcoin::util::base58;
<<<<<<< HEAD
use bitcoin::{Network, PublicKey};
=======
use bitcoin::util::bip32::{ChainCode, ChildNumber, ExtendedPubKey};
use bitcoin::{Address, AddressType, Network, PublicKey};
>>>>>>> 818de5fb
use ikc_common::apdu::{ApduCheck, BtcApdu, CoinCommonApdu};
use ikc_common::error::CoinError;
use ikc_common::utility::sha256_hash;
use ikc_transport::message::send_apdu;
use secp256k1::{ecdsa::Signature, Message, PublicKey as Secp256k1PublicKey, Secp256k1};
use std::str::FromStr;

/**
get utxo public key
*/
<<<<<<< HEAD
pub fn get_utxo_pub_key(utxos: &Vec<Utxo>) -> Result<Vec<String>> {
=======
pub fn address_verify(utxos: &Vec<Utxo>, network: Network) -> Result<Vec<String>> {
>>>>>>> 818de5fb
    let mut utxo_pub_key_vec: Vec<String> = vec![];
    for utxo in utxos {
        let xpub_data = get_xpub_data(&utxo.derive_path, false)?;
        //parsing xpub data
        let derive_pub_key = &xpub_data[..130];
<<<<<<< HEAD

        let mut public_key = PublicKey::from_str(derive_pub_key)?;
        public_key.compressed = true;

        utxo_pub_key_vec.push(public_key.to_string());
=======
        let chain_code = &xpub_data[130..194];
        let mut extend_public_key = ExtendedPubKey {
            network,
            depth: 0,
            parent_fingerprint: Default::default(),
            child_number: ChildNumber::from_normal_idx(0)?,
            public_key: Secp256k1PublicKey::from_str(derive_pub_key)?,
            chain_code: ChainCode::from(hex_to_bytes(chain_code)?.as_slice()),
        };

        let public_key = PublicKey::from_str(&extend_public_key.public_key.to_string())?;
        let script_pubkey = utxo.address.script_pubkey();
        let mut se_gen_address = "".to_string();
        if script_pubkey.is_p2pkh() {
            se_gen_address = Address::p2pkh(&public_key, network).to_string();
        } else if script_pubkey.is_p2sh() {
            se_gen_address = Address::p2shwpkh(&public_key, network)?.to_string();
        } else if script_pubkey.is_v0_p2wpkh() {
            se_gen_address = Address::p2wpkh(&public_key, network)?.to_string();
        } else if script_pubkey.is_v1_p2tr() {
            let untweak_pub_key = UntweakedPublicKey::from(secp256k1::PublicKey::from_slice(
                &hex_to_bytes(&derive_pub_key)?,
            )?);
            let secp256k1 = Secp256k1::new();
            se_gen_address = Address::p2tr(&secp256k1, untweak_pub_key, None, network).to_string();
        } else {
            return Err(CoinError::InvalidAddress.into());
        };
        if !se_gen_address.eq(&utxo.address.to_string()) {
            return Err(CoinError::ImkeyAddressMismatchWithPath.into());
        }
        utxo_pub_key_vec.push(extend_public_key.public_key.to_string());
>>>>>>> 818de5fb
    }
    Ok(utxo_pub_key_vec)
}

/**
get xpub
*/
pub fn get_xpub_data(path: &str, verify_flag: bool) -> Result<String> {
    let select_response = send_apdu(BtcApdu::select_applet())?;
    ApduCheck::check_response(&select_response)?;
    let xpub_data = send_apdu(BtcApdu::get_xpub(path, verify_flag))?;
    ApduCheck::check_response(&xpub_data)?;
    Ok(xpub_data)
}

/**
select btc applet
 */
pub fn select_btc_applet() -> Result<()> {
    let select_response = send_apdu(BtcApdu::select_applet())?;
    ApduCheck::check_response(&select_response)?;
    Ok(())
}

/**
sign verify
*/
pub fn secp256k1_sign_verify(public: &[u8], signed: &[u8], message: &[u8]) -> Result<bool> {
    let secp = Secp256k1::new();
    //build public
    let public_obj = Secp256k1PublicKey::from_slice(public)?;
    //build message
    let hash_result = sha256_hash(message);
    let message_obj = Message::from_slice(hash_result.as_ref())?;
    //build signature obj
    let mut sig_obj = Signature::from_der(signed)?;
    sig_obj.normalize_s();
    //verify
    Ok(secp
        .verify_ecdsa(&message_obj, &sig_obj, &public_obj)
        .is_ok())
}

/**
get address version
*/
pub fn get_address_version(network: Network, address: &str) -> Result<u8> {
    let version = match network {
        Network::Bitcoin => {
<<<<<<< HEAD
            if address.starts_with('1')
                || address.starts_with('3')
                || address.starts_with('D')
                || address.starts_with('A')
            {
=======
            if address.starts_with('1') || address.starts_with('3') {
>>>>>>> 818de5fb
                let address_bytes = base58::from(address)?;
                address_bytes.as_slice()[0]
            } else if address.starts_with("bc1") {
                'b' as u8
            } else {
                return Err(CoinError::InvalidAddress.into());
            }
        }
        Network::Testnet => {
            if address.starts_with('m') || address.starts_with('n') || address.starts_with('2') {
                let address_bytes = base58::from(address)?;
                address_bytes.as_slice()[0]
            } else if address.starts_with("tb1") {
                't' as u8
            } else {
                return Err(CoinError::InvalidAddress.into());
            }
        }
        _ => {
            return Err(CoinError::ImkeySdkIllegalArgument.into());
        }
    };
    Ok(version)
}

pub struct TxSignResult {
    pub signature: String,
    pub tx_hash: String,
    pub wtx_id: String,
}

#[cfg(test)]
mod test {
    use crate::common::get_address_version;
    use bitcoin::Network;

    #[test]
    fn get_address_version_test() {
        let address_version =
            get_address_version(Network::Bitcoin, "3CVD68V71no5jn2UZpLLq6hASpXu1jrByt");
        assert!(address_version.is_ok());
        assert_eq!(5, address_version.ok().unwrap());

        let address_version =
            get_address_version(Network::Bitcoin, "2CVD68V71no5jn2UZpLLq6hASpXu1jrByt");
        assert_eq!(
            format!("{}", address_version.err().unwrap()),
            "address_type_mismatch"
        );

        let address_version =
            get_address_version(Network::Testnet, "3CVD68V71no5jn2UZpLLq6hASpXu1jrByt");
        assert_eq!(
            format!("{}", address_version.err().unwrap()),
            "address_type_mismatch"
        );

        let address_version =
            get_address_version(Network::Regtest, "3CVD68V71no5jn2UZpLLq6hASpXu1jrByt");
        assert_eq!(
            format!("{}", address_version.err().unwrap()),
            "imkey_sdk_illegal_argument"
        );
    }
}<|MERGE_RESOLUTION|>--- conflicted
+++ resolved
@@ -1,13 +1,7 @@
 use crate::transaction::Utxo;
 use crate::Result;
-use bitcoin::schnorr::UntweakedPublicKey;
 use bitcoin::util::base58;
-<<<<<<< HEAD
 use bitcoin::{Network, PublicKey};
-=======
-use bitcoin::util::bip32::{ChainCode, ChildNumber, ExtendedPubKey};
-use bitcoin::{Address, AddressType, Network, PublicKey};
->>>>>>> 818de5fb
 use ikc_common::apdu::{ApduCheck, BtcApdu, CoinCommonApdu};
 use ikc_common::error::CoinError;
 use ikc_common::utility::sha256_hash;
@@ -18,56 +12,17 @@
 /**
 get utxo public key
 */
-<<<<<<< HEAD
 pub fn get_utxo_pub_key(utxos: &Vec<Utxo>) -> Result<Vec<String>> {
-=======
-pub fn address_verify(utxos: &Vec<Utxo>, network: Network) -> Result<Vec<String>> {
->>>>>>> 818de5fb
     let mut utxo_pub_key_vec: Vec<String> = vec![];
     for utxo in utxos {
         let xpub_data = get_xpub_data(&utxo.derive_path, false)?;
         //parsing xpub data
         let derive_pub_key = &xpub_data[..130];
-<<<<<<< HEAD
 
         let mut public_key = PublicKey::from_str(derive_pub_key)?;
         public_key.compressed = true;
 
         utxo_pub_key_vec.push(public_key.to_string());
-=======
-        let chain_code = &xpub_data[130..194];
-        let mut extend_public_key = ExtendedPubKey {
-            network,
-            depth: 0,
-            parent_fingerprint: Default::default(),
-            child_number: ChildNumber::from_normal_idx(0)?,
-            public_key: Secp256k1PublicKey::from_str(derive_pub_key)?,
-            chain_code: ChainCode::from(hex_to_bytes(chain_code)?.as_slice()),
-        };
-
-        let public_key = PublicKey::from_str(&extend_public_key.public_key.to_string())?;
-        let script_pubkey = utxo.address.script_pubkey();
-        let mut se_gen_address = "".to_string();
-        if script_pubkey.is_p2pkh() {
-            se_gen_address = Address::p2pkh(&public_key, network).to_string();
-        } else if script_pubkey.is_p2sh() {
-            se_gen_address = Address::p2shwpkh(&public_key, network)?.to_string();
-        } else if script_pubkey.is_v0_p2wpkh() {
-            se_gen_address = Address::p2wpkh(&public_key, network)?.to_string();
-        } else if script_pubkey.is_v1_p2tr() {
-            let untweak_pub_key = UntweakedPublicKey::from(secp256k1::PublicKey::from_slice(
-                &hex_to_bytes(&derive_pub_key)?,
-            )?);
-            let secp256k1 = Secp256k1::new();
-            se_gen_address = Address::p2tr(&secp256k1, untweak_pub_key, None, network).to_string();
-        } else {
-            return Err(CoinError::InvalidAddress.into());
-        };
-        if !se_gen_address.eq(&utxo.address.to_string()) {
-            return Err(CoinError::ImkeyAddressMismatchWithPath.into());
-        }
-        utxo_pub_key_vec.push(extend_public_key.public_key.to_string());
->>>>>>> 818de5fb
     }
     Ok(utxo_pub_key_vec)
 }
@@ -117,15 +72,11 @@
 pub fn get_address_version(network: Network, address: &str) -> Result<u8> {
     let version = match network {
         Network::Bitcoin => {
-<<<<<<< HEAD
             if address.starts_with('1')
                 || address.starts_with('3')
                 || address.starts_with('D')
                 || address.starts_with('A')
             {
-=======
-            if address.starts_with('1') || address.starts_with('3') {
->>>>>>> 818de5fb
                 let address_bytes = base58::from(address)?;
                 address_bytes.as_slice()[0]
             } else if address.starts_with("bc1") {
