use crate::common::get_xpub_data;
use crate::Result;
use bitcoin::network::constants::Network;
use bitcoin::schnorr::UntweakedPublicKey;
use bitcoin::util::bip32::{ChainCode, ChildNumber, DerivationPath, ExtendedPubKey, Fingerprint};
use bitcoin::{Address, PublicKey};
use bitcoin_hashes::{hash160, Hash};
use ikc_common::apdu::{ApduCheck, BtcApdu, CoinCommonApdu};
use ikc_common::constants;
use ikc_common::error::CommonError;
use ikc_common::path::check_path_validity;
use ikc_common::utility::hex_to_bytes;
use ikc_transport::message::send_apdu;
use secp256k1::{PublicKey as Secp256k1PublicKey, Secp256k1};
use std::str::FromStr;

pub struct BtcAddress();

impl BtcAddress {
    /**
    get btc xpub by path
    */
    pub fn get_xpub(network: Network, path: &str) -> Result<String> {
        check_path_validity(path)?;

        let xpub_data = get_xpub_data(path, true)?;
        let xpub_data = &xpub_data[..194].to_string();

        let pub_key = &xpub_data[..130];
        let chain_code = &xpub_data[130..];

        let parent_xpub = get_xpub_data(Self::get_parent_path(path)?, true)?;
        let parent_xpub = &parent_xpub[..130].to_string();
        let parent_pub_key_obj = Secp256k1PublicKey::from_str(parent_xpub)?;

        let pub_key_obj = Secp256k1PublicKey::from_str(pub_key)?;

        let chain_code_obj = ChainCode::from(hex::decode(chain_code).unwrap().as_slice());
        let parent_ext_pub_key = ExtendedPubKey {
            network,
            depth: 0u8,
            parent_fingerprint: Fingerprint::default(),
            child_number: ChildNumber::from_normal_idx(0).unwrap(),
            public_key: parent_pub_key_obj,
            chain_code: chain_code_obj,
        };
        let fingerprint_obj = parent_ext_pub_key.fingerprint();

        //build extend public key obj
        let chain_code_obj = ChainCode::from(hex::decode(chain_code).unwrap().as_slice());
        let chain_number_vec: Vec<ChildNumber> = DerivationPath::from_str(path)?.into();
        let extend_public_key = ExtendedPubKey {
            network,
            depth: chain_number_vec.len() as u8,
            parent_fingerprint: fingerprint_obj,
            child_number: *chain_number_vec.get(chain_number_vec.len() - 1).unwrap(),
            public_key: pub_key_obj,
            chain_code: chain_code_obj,
        };
        Ok(extend_public_key.to_string())
    }

    /**
    get btc address by path
    */
    pub fn p2pkh(network: Network, path: &str) -> Result<String> {
        //path check
        check_path_validity(path)?;

        //get xpub
        let xpub_data = get_xpub_data(path, true)?;
        let pub_key = &xpub_data[..130];

        let mut pub_key_obj = PublicKey::from_str(pub_key)?;
        pub_key_obj.compressed = true;

        Ok(Address::p2pkh(&pub_key_obj, network).to_string())
    }

    /**
    get segwit address by path
    */
    pub fn p2shwpkh(network: Network, path: &str) -> Result<String> {
        //path check
        check_path_validity(path)?;

        //get xpub
        let xpub_data = get_xpub_data(path, true)?;
        let pub_key = &xpub_data[..130];

        let mut pub_key_obj = PublicKey::from_str(pub_key)?;
        pub_key_obj.compressed = true;

        Ok(Address::p2shwpkh(&pub_key_obj, network)?.to_string())
    }

    pub fn p2wpkh(network: Network, path: &str) -> Result<String> {
        check_path_validity(path)?;

        let xpub_data = get_xpub_data(path, true)?;
        let pub_key = &xpub_data[..130];
        let mut pub_key_obj = PublicKey::from_str(pub_key)?;
        pub_key_obj.compressed = true;

        Ok(Address::p2wpkh(&pub_key_obj, network)?.to_string())
    }

    pub fn p2tr(network: Network, path: &str) -> Result<String> {
        check_path_validity(path)?;

        let xpub_data = get_xpub_data(path, true)?;
        let pub_key = &xpub_data[..130];
        let untweak_pub_key =
            UntweakedPublicKey::from(secp256k1::PublicKey::from_slice(&hex_to_bytes(&pub_key)?)?);

        let secp256k1 = Secp256k1::new();
        Ok(Address::p2tr(&secp256k1, untweak_pub_key, None, network).to_string())
    }

    pub fn get_pub_key(path: &str) -> Result<String> {
        //path check
        check_path_validity(path)?;

        //get xpub
        let xpub_data = get_xpub_data(path, true)?;
        let pub_key = &xpub_data[..130];

        Ok(pub_key.to_string())
    }

    /**
    get parent public key path
    */
    pub fn get_parent_path(path: &str) -> Result<&str> {
        if path.is_empty() {
            return Err(CommonError::ImkeyPathIllegal.into());
        }

        let mut end_flg = path.rfind("/").unwrap();
        if path.ends_with("/") {
            let path = &path[..path.len() - 1];
            end_flg = path.rfind("/").unwrap();
        }
        Ok(&path[..end_flg])
    }

    pub fn display_address(network: Network, path: &str, seg_wit: &str) -> Result<String> {
        check_path_validity(path)?;

        let address = match seg_wit {
<<<<<<< HEAD
            constants::BTC_SEG_WIT_TYPE_P2WPKH => Self::p2shwpkh(network, path)?,
            constants::BTC_SEG_WIT_TYPE_VERSION_0 => Self::p2wpkh(network, path)?,
            constants::BTC_SEG_WIT_TYPE_VERSION_1 => Self::p2tr(network, path)?,
=======
            "P2WPKH" => Self::p2shwpkh(network, path)?,
            "VERSION_0" => Self::p2wpkh(network, path)?,
            "VERSION_1" => Self::p2tr(network, path)?,
>>>>>>> 818de5fb
            _ => Self::p2pkh(network, path)?,
        };

        let apdu_res = send_apdu(BtcApdu::register_address(&address.as_bytes()))?;
        ApduCheck::check_response(apdu_res.as_str())?;
        Ok(address)
    }

<<<<<<< HEAD
=======
    // pub fn display_segwit_address(network: Network, path: &str) -> Result<String> {
    //     check_path_validity(path)?;
    //     let address_str = Self::p2shwpkh(network, path)?;
    //     let apdu_res = send_apdu(BtcApdu::register_address(
    //         &address_str.clone().into_bytes().to_vec(),
    //     ))?;
    //     ApduCheck::check_response(apdu_res.as_str())?;
    //     Ok(address_str)
    // }

>>>>>>> 818de5fb
    pub fn from_public_key(public_key: &str, network: Network, seg_wit: &str) -> Result<String> {
        let mut pub_key_obj = PublicKey::from_str(public_key)?;
        pub_key_obj.compressed = true;
        let address = match seg_wit {
<<<<<<< HEAD
            constants::BTC_SEG_WIT_TYPE_P2WPKH => {
                Address::p2shwpkh(&pub_key_obj, network)?.to_string()
            }
            constants::BTC_SEG_WIT_TYPE_VERSION_0 => {
                Address::p2wpkh(&pub_key_obj, network)?.to_string()
            }
            constants::BTC_SEG_WIT_TYPE_VERSION_1 => {
=======
            "P2WPKH" => Address::p2shwpkh(&pub_key_obj, network)?.to_string(),
            "VERSION_0" => Address::p2wpkh(&pub_key_obj, network)?.to_string(),
            "VERSION_1" => {
>>>>>>> 818de5fb
                let untweak_pub_key = UntweakedPublicKey::from(secp256k1::PublicKey::from_slice(
                    &hex_to_bytes(&public_key)?,
                )?);
                let secp256k1 = Secp256k1::new();
                Address::p2tr(&secp256k1, untweak_pub_key, None, network).to_string()
            }
            _ => Address::p2pkh(&pub_key_obj, network).to_string(),
        };

        Ok(address)
    }
}

#[cfg(test)]
mod test {
    use crate::address::BtcAddress;
    use bitcoin::Network;
    use ikc_device::device_binding::bind_test;

    #[test]
    fn get_xpub_test() {
        bind_test();

        let version: Network = Network::Bitcoin;
        let path: &str = "m/44'/0'/0'/0/0";
        let get_xpub_result = BtcAddress::get_xpub(version, path);
        assert!(get_xpub_result.is_ok());
        let xpub = get_xpub_result.ok().unwrap();
        assert_eq!("xpub6FuzpGNBc46EfvmcvECyqXjrzGcKErQgpQcpvhw1tiC5yXvi1jUkzudMpdg5AaguiFstdVR5ASDbSceBswKRy6cAhpTgozmgxMUayPDrLLX", xpub);
    }

    #[test]
    fn get_xpub_path_error_test() {
        bind_test();

        let version: Network = Network::Bitcoin;
        let path: &str = "m/44'";
        let get_xpub_result = BtcAddress::get_xpub(version, path);
        assert!(get_xpub_result.is_err());
    }

    #[test]
    fn get_xpub_path_is_null_test() {
        bind_test();

        let version: Network = Network::Bitcoin;
        let path: &str = "";
        let get_xpub_result = BtcAddress::get_xpub(version, path);
        assert!(get_xpub_result.is_err());
    }

    #[test]
    fn p2pkh_test() {
        bind_test();

        let version: Network = Network::Bitcoin;
        let path: &str = "m/44'/0'/0'/0/0";
        let get_btc_address_result = BtcAddress::p2pkh(version, path);

        assert!(get_btc_address_result.is_ok());
        let btc_address = get_btc_address_result.ok().unwrap();
        assert_eq!("12z6UzsA3tjpaeuvA2Zr9jwx19Azz74D6g", btc_address);
    }

    #[test]
    fn p2shwpkh_address_test() {
        bind_test();

        let version: Network = Network::Bitcoin;
        let path: &str = "m/49'/0'/0'/0/22";
        let segwit_address_result = BtcAddress::p2shwpkh(version, path);

        assert!(segwit_address_result.is_ok());
        let segwit_address = segwit_address_result.ok().unwrap();
        assert_eq!("37E2J9ViM4QFiewo7aw5L3drF2QKB99F9e", segwit_address);
    }
    #[test]
    fn p2wpkh_address_test() {
        bind_test();
<<<<<<< HEAD
=======

        let network: Network = Network::Bitcoin;
        let path: &str = "m/49'/0'/0'/0/22";
        let segwit_address_result = BtcAddress::p2wpkh(network, path);

        assert!(segwit_address_result.is_ok());
        let segwit_address = segwit_address_result.ok().unwrap();
        assert_eq!("bc1qe74h3vkdcj94uph4wdpk48nlqjdy42y87mdm7q", segwit_address);
    }
>>>>>>> 818de5fb

        let network: Network = Network::Bitcoin;
        let path: &str = "m/49'/0'/0'/0/22";
        let segwit_address_result = BtcAddress::p2wpkh(network, path);

        assert!(segwit_address_result.is_ok());
        let segwit_address = segwit_address_result.ok().unwrap();
        assert_eq!("bc1qe74h3vkdcj94uph4wdpk48nlqjdy42y87mdm7q", segwit_address);
    }

    #[test]
    fn p2tr_address_test() {
        bind_test();

        let network: Network = Network::Bitcoin;
        let path: &str = "m/49'/0'/0'/0/22";
        let segwit_address_result = BtcAddress::p2tr(network, path);

        assert!(segwit_address_result.is_ok());
        let segwit_address = segwit_address_result.ok().unwrap();
        assert_eq!(
            "bc1ph40wj9vl3kwhxq747wxkcr63e4r3uaryagpetnkey4zqhucmjfzse24jrd",
            segwit_address
        );
    }
    #[test]
    fn p2tr_address_test() {
        bind_test();

        let network: Network = Network::Bitcoin;
        let path: &str = "m/49'/0'/0'/0/22";
        let segwit_address_result = BtcAddress::p2tr(network, path);

        assert!(segwit_address_result.is_ok());
        let segwit_address = segwit_address_result.ok().unwrap();
        assert_eq!(
            "bc1ph40wj9vl3kwhxq747wxkcr63e4r3uaryagpetnkey4zqhucmjfzse24jrd",
            segwit_address
        );
    }
    #[test]
    fn get_parent_path_test() {
        let path = "m/44'/0'/0'/0/0";
        assert_eq!(
            BtcAddress::get_parent_path(path).ok().unwrap(),
            "m/44'/0'/0'/0"
        );

        let path = "m/44'/0'/0'/0/";
        assert_eq!(
            BtcAddress::get_parent_path(path).ok().unwrap(),
            "m/44'/0'/0'"
        );
    }

    #[test]
    fn get_parent_path_path_is_empty_test() {
        let path = "";
        assert!(BtcAddress::get_parent_path(path).is_err());
    }

    #[test]
    fn display_address_test() {
        bind_test();
        let version: Network = Network::Bitcoin;
        let path: &str = "m/44'/0'/0'/0/0";
        let result = BtcAddress::display_address(version, path, "NONE");

        assert!(result.is_ok());
        let btc_address = result.ok().unwrap();
        assert_eq!("12z6UzsA3tjpaeuvA2Zr9jwx19Azz74D6g", btc_address);
    }

    #[test]
    fn display_segwit_address_test() {
        bind_test();
        let network: Network = Network::Bitcoin;
        let path: &str = "m/49'/0'/0'/0/22";
        let result = BtcAddress::display_address(network, path, "P2WPKH");

        assert!(result.is_ok());
        let segwit_address = result.ok().unwrap();
        assert_eq!("37E2J9ViM4QFiewo7aw5L3drF2QKB99F9e", segwit_address);
    }

    #[test]
    fn display_native_segwit_address_test() {
        bind_test();
        let network: Network = Network::Bitcoin;
        let path: &str = "m/84'/0'/0'";
        let result = BtcAddress::display_address(network, path, "VERSION_0");

        assert!(result.is_ok());
        let segwit_address = result.ok().unwrap();
        assert_eq!("bc1qhuwav68m49d8epty9ztg8yag7ku27jfccyz3hp", segwit_address);
    }

    #[test]
    fn display_taproot_address_test() {
        bind_test();
        let network: Network = Network::Bitcoin;
        let path: &str = "m/86'/0'/0'";
        let result = BtcAddress::display_address(network, path, "VERSION_1");

        assert!(result.is_ok());
        let segwit_address = result.ok().unwrap();
        assert_eq!(
            "bc1p26r56upnktz0qm4vxw3228v956rxsc4sevasswxdvh9ysnq509fqctph3w",
            segwit_address
        );
    }
}<|MERGE_RESOLUTION|>--- conflicted
+++ resolved
@@ -4,7 +4,6 @@
 use bitcoin::schnorr::UntweakedPublicKey;
 use bitcoin::util::bip32::{ChainCode, ChildNumber, DerivationPath, ExtendedPubKey, Fingerprint};
 use bitcoin::{Address, PublicKey};
-use bitcoin_hashes::{hash160, Hash};
 use ikc_common::apdu::{ApduCheck, BtcApdu, CoinCommonApdu};
 use ikc_common::constants;
 use ikc_common::error::CommonError;
@@ -148,15 +147,9 @@
         check_path_validity(path)?;
 
         let address = match seg_wit {
-<<<<<<< HEAD
             constants::BTC_SEG_WIT_TYPE_P2WPKH => Self::p2shwpkh(network, path)?,
             constants::BTC_SEG_WIT_TYPE_VERSION_0 => Self::p2wpkh(network, path)?,
             constants::BTC_SEG_WIT_TYPE_VERSION_1 => Self::p2tr(network, path)?,
-=======
-            "P2WPKH" => Self::p2shwpkh(network, path)?,
-            "VERSION_0" => Self::p2wpkh(network, path)?,
-            "VERSION_1" => Self::p2tr(network, path)?,
->>>>>>> 818de5fb
             _ => Self::p2pkh(network, path)?,
         };
 
@@ -165,24 +158,10 @@
         Ok(address)
     }
 
-<<<<<<< HEAD
-=======
-    // pub fn display_segwit_address(network: Network, path: &str) -> Result<String> {
-    //     check_path_validity(path)?;
-    //     let address_str = Self::p2shwpkh(network, path)?;
-    //     let apdu_res = send_apdu(BtcApdu::register_address(
-    //         &address_str.clone().into_bytes().to_vec(),
-    //     ))?;
-    //     ApduCheck::check_response(apdu_res.as_str())?;
-    //     Ok(address_str)
-    // }
-
->>>>>>> 818de5fb
     pub fn from_public_key(public_key: &str, network: Network, seg_wit: &str) -> Result<String> {
         let mut pub_key_obj = PublicKey::from_str(public_key)?;
         pub_key_obj.compressed = true;
         let address = match seg_wit {
-<<<<<<< HEAD
             constants::BTC_SEG_WIT_TYPE_P2WPKH => {
                 Address::p2shwpkh(&pub_key_obj, network)?.to_string()
             }
@@ -190,11 +169,6 @@
                 Address::p2wpkh(&pub_key_obj, network)?.to_string()
             }
             constants::BTC_SEG_WIT_TYPE_VERSION_1 => {
-=======
-            "P2WPKH" => Address::p2shwpkh(&pub_key_obj, network)?.to_string(),
-            "VERSION_0" => Address::p2wpkh(&pub_key_obj, network)?.to_string(),
-            "VERSION_1" => {
->>>>>>> 818de5fb
                 let untweak_pub_key = UntweakedPublicKey::from(secp256k1::PublicKey::from_slice(
                     &hex_to_bytes(&public_key)?,
                 )?);
@@ -274,18 +248,6 @@
     #[test]
     fn p2wpkh_address_test() {
         bind_test();
-<<<<<<< HEAD
-=======
-
-        let network: Network = Network::Bitcoin;
-        let path: &str = "m/49'/0'/0'/0/22";
-        let segwit_address_result = BtcAddress::p2wpkh(network, path);
-
-        assert!(segwit_address_result.is_ok());
-        let segwit_address = segwit_address_result.ok().unwrap();
-        assert_eq!("bc1qe74h3vkdcj94uph4wdpk48nlqjdy42y87mdm7q", segwit_address);
-    }
->>>>>>> 818de5fb
 
         let network: Network = Network::Bitcoin;
         let path: &str = "m/49'/0'/0'/0/22";
@@ -312,21 +274,6 @@
         );
     }
     #[test]
-    fn p2tr_address_test() {
-        bind_test();
-
-        let network: Network = Network::Bitcoin;
-        let path: &str = "m/49'/0'/0'/0/22";
-        let segwit_address_result = BtcAddress::p2tr(network, path);
-
-        assert!(segwit_address_result.is_ok());
-        let segwit_address = segwit_address_result.ok().unwrap();
-        assert_eq!(
-            "bc1ph40wj9vl3kwhxq747wxkcr63e4r3uaryagpetnkey4zqhucmjfzse24jrd",
-            segwit_address
-        );
-    }
-    #[test]
     fn get_parent_path_test() {
         let path = "m/44'/0'/0'/0/0";
         assert_eq!(
