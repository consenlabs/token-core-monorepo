use crate::address::TronAddress;
use crate::tronapi::{TronMessageInput, TronMessageOutput, TronTxInput, TronTxOutput};
use crate::Result;
use anyhow::anyhow;
use ikc_common::apdu::{Apdu, ApduCheck, Secp256k1Apdu};
use ikc_common::constants::TRON_AID;
use ikc_common::error::CoinError;
use ikc_common::hex::FromHex;
use ikc_common::path::check_path_validity;
use ikc_common::utility::{secp256k1_sign, sha256_hash};
use ikc_common::{constants, utility, SignParam};
use ikc_device::device_binding::KEY_MANAGER;
use ikc_transport::message::{send_apdu, send_apdu_timeout};
use secp256k1::{self, ecdsa::Signature as SecpSignature};
use tiny_keccak::Hasher;

#[derive(Debug)]
pub struct TronSigner {}

impl TronSigner {
    pub fn sign_message(
        input: TronMessageInput,
        sign_param: &SignParam,
    ) -> Result<TronMessageOutput> {
        check_path_validity(&sign_param.path).unwrap();

        let message = if input.message.to_lowercase().starts_with("0x") {
            Vec::from_hex_auto(&input.message)?
        } else {
            input.message.into_bytes()
        };

        // this code is from tron wallet
        let header = match input.header.to_uppercase().as_str() {
            "TRON" => match input.version {
                2 => "\x19TRON Signed Message:\n".as_bytes(),
                _ => "\x19TRON Signed Message:\n32".as_bytes(),
            },
            "ETH" => "\x19Ethereum Signed Message:\n32".as_bytes(),
            "NONE" => "\x19Ethereum Signed Message:\n32".as_bytes(),
            _ => return Err(anyhow!("sign_message_header_type_incorrect")),
        };
        let mut msg_with_header = Vec::new();
        msg_with_header.extend(header);
        msg_with_header.extend(&message);

        let mut data_pack = Vec::new();

        let mut keccak256 = tiny_keccak::Keccak::v256();
        keccak256.update(msg_with_header.as_slice());
        let mut hash = [0u8; 256 / 8];
        keccak256.finalize(&mut hash);

        data_pack.push(0x01);
        data_pack.push(hash.len() as u8);
        data_pack.extend(&hash);

        let path = sign_param.path.as_bytes();
        data_pack.push(0x02);
        data_pack.push(path.len() as u8);
        data_pack.extend(path);

        let key_manager_obj = KEY_MANAGER.lock();
        let msg_sig = secp256k1_sign(&key_manager_obj.pri_key, &data_pack)?;
        let mut data_pack_with_sig = Vec::new();
        data_pack_with_sig.push(0x00);
        data_pack_with_sig.push(msg_sig.len() as u8);
        data_pack_with_sig.extend(msg_sig);
        data_pack_with_sig.extend(&data_pack);

        drop(key_manager_obj);
        let signature = TronSigner::sign(
            &sign_param.path,
            &data_pack_with_sig,
            &hash,
            &sign_param.sender,
        )?;
        Ok(TronMessageOutput { signature })
    }

    pub fn sign_transaction(input: TronTxInput, sign_param: &SignParam) -> Result<TronTxOutput> {
        check_path_validity(&sign_param.path).unwrap();

        let mut data_pack = Vec::new();

        let raw_data = hex::decode(input.raw_data)?;
        let hash = sha256_hash(&raw_data);
        data_pack.push(0x01);
        data_pack.push(hash.len() as u8);
        data_pack.extend(&hash);

        let path = sign_param.path.as_bytes();
        data_pack.push(0x02);
        data_pack.push(path.len() as u8);
        data_pack.extend(path);

        let payment = sign_param.payment.as_bytes();
        data_pack.push(0x07);
        data_pack.push(payment.len() as u8);
        data_pack.extend(payment);

        let to = sign_param.receiver.as_bytes();
        data_pack.push(0x08);
        data_pack.push(to.len() as u8);
        data_pack.extend(to);

        let key_manager_obj = KEY_MANAGER.lock();
        let data_pack_sig = secp256k1_sign(&key_manager_obj.pri_key, &data_pack)?;
        drop(key_manager_obj);

        let mut data_pack_with_sig = Vec::new();
        data_pack_with_sig.push(0x00);
        data_pack_with_sig.push(data_pack_sig.len() as u8);
        data_pack_with_sig.extend(&data_pack_sig);
        data_pack_with_sig.extend(&data_pack);

        let signature = TronSigner::sign(
            &sign_param.path,
            &data_pack_with_sig,
            &hash,
            &sign_param.sender,
        )?;
        Ok(TronTxOutput { signature })
    }

    pub fn sign(path: &str, data_pack: &[u8], hash: &[u8], sender: &str) -> Result<String> {
        let select_apdu = Apdu::select_applet(TRON_AID);
        let select_result = send_apdu(select_apdu)?;
        ApduCheck::check_response(&select_result)?;

        let key_manager_obj = KEY_MANAGER.lock();
        let path_signature = secp256k1_sign(&key_manager_obj.pri_key, &path.as_bytes())?;
        let mut path_pack: Vec<u8> = vec![];
        path_pack.push(0x00);
        path_pack.push(path_signature.len() as u8);
        path_pack.extend(path_signature.as_slice());
        path_pack.push(0x01);
        path_pack.push(path.as_bytes().len() as u8);
        path_pack.extend(path.as_bytes());

        let msg_pubkey = Secp256k1Apdu::get_xpub(&path_pack);
        let res_msg_pubkey = send_apdu(msg_pubkey)?;
        let pubkey_raw = hex::decode(&res_msg_pubkey[..130]).unwrap();
        let address = TronAddress::from_pub_key(pubkey_raw.as_slice()).unwrap();
        if !sender.to_string().is_empty() && &address != sender {
            return Err(CoinError::ImkeyAddressMismatchWithPath.into());
        }

        let mut sign_response = "".to_string();
        let sign_apdus = Secp256k1Apdu::sign(data_pack);
        for apdu in sign_apdus {
            sign_response = send_apdu_timeout(apdu, constants::TIMEOUT_LONG)?;
            ApduCheck::check_response(&sign_response)?;
        }

        // verify
        let sign_source_val = &sign_response[..132];
        let sign_result = &sign_response[132..sign_response.len() - 4];
        let sign_verify_result = utility::secp256k1_sign_verify(
            &key_manager_obj.se_pub_key,
            hex::decode(sign_result).unwrap().as_slice(),
            hex::decode(sign_source_val).unwrap().as_slice(),
        )?;

        if !sign_verify_result {
            return Err(CoinError::ImkeySignatureVerifyFail.into());
        }

        let sign_compact = hex::decode(&sign_response[2..130]).unwrap();
        let mut signnture_obj = SecpSignature::from_compact(sign_compact.as_slice()).unwrap();
        signnture_obj.normalize_s();
        let normalizes_sig_vec = signnture_obj.serialize_compact();

        let rec_id = utility::retrieve_recid(&hash, &normalizes_sig_vec, &pubkey_raw).unwrap();
        let rec_id = rec_id.to_i32();
        let v = rec_id + 27;

        let mut signature = hex::encode(&normalizes_sig_vec.as_ref());
        signature.push_str(&format!("{:02x}", &v));

        Ok(signature)
    }
}

#[cfg(test)]
mod tests {
    use crate::signer::TronSigner;
    use crate::tronapi::{TronMessageInput, TronTxInput};
    use ikc_common::{constants, SignParam};
    use ikc_device::device_binding::bind_test;

    #[test]
    fn sign_message() {
        bind_test();

        let sign_param = SignParam {
            chain_type: "TRON".to_string(),
            path: constants::TRON_PATH.to_string(),
            network: "".to_string(),
            input: None,
            payment: "".to_string(),
            receiver: "".to_string(),
            sender: "TY2uroBeZ5trA9QT96aEWj32XLkAAhQ9R2".to_string(),
            fee: "".to_string(),
            seg_wit: "".to_string(),
        };

        let input = TronMessageInput {
<<<<<<< HEAD
            message: "645c0b7b58158babbfa6c6cd5a48aa7340a8749176b120e8516216787a13dc76".to_string(),
            is_hex: true,
=======
            message: "0x645c0b7b58158babbfa6c6cd5a48aa7340a8749176b120e8516216787a13dc76"
                .to_string(),
>>>>>>> 4b5eaa8d
            header: "TRON".to_string(),
            version: 1,
        };
        let res = TronSigner::sign_message(input, &sign_param).unwrap();
        assert_eq!("16417c6489da3a88ef980bf0a42551b9e76181d03e7334548ab3cb36e7622a484482722882a29e2fe4587b95c739a68624ebf9ada5f013a9340d883f03fcf9af1b", &res.signature);

        let input2 = TronMessageInput {
<<<<<<< HEAD
            message: "645c0b7b58158babbfa6c6cd5a48aa7340a8749176b120e8516216787a13dc76".to_string(),
            is_hex: true,
=======
            message: "0x645c0b7b58158babbfa6c6cd5a48aa7340a8749176b120e8516216787a13dc76"
                .to_string(),
>>>>>>> 4b5eaa8d
            header: "ETH".to_string(),
            version: 1,
        };
        let res = TronSigner::sign_message(input2, &sign_param).unwrap();
        assert_eq!("06ff3c5f98b8e8e257f47a66ce8e953c7a7d0f96eb6687da6a98b66a36c2a725759cab3df94d014bd17760328adf860649303c68c4fa6644d9f307e2f32cc3311c", &res.signature);

        let input3 = TronMessageInput {
            message: "abcdef".to_string(),
<<<<<<< HEAD
            is_hex: false,
=======
>>>>>>> 4b5eaa8d
            header: "TRON".to_string(),
            version: 1,
        };
        let res = TronSigner::sign_message(input3, &sign_param).unwrap();
        assert_eq!("a87eb6ae7e97621b6ba2e2f70db31fe0c744c6adcfdc005044026506b70ac11a33f415f4478b6cf84af32b3b5d70a13a77e53287613449b345bb16fe012c04081b", &res.signature);

        let input4 = TronMessageInput {
            message: "hello world".to_string(),
<<<<<<< HEAD
            is_hex: false,
=======
>>>>>>> 4b5eaa8d
            header: "ETH".to_string(),
            version: 1,
        };
        let res = TronSigner::sign_message(input4, &sign_param).unwrap();
        assert_eq!("e14f6aab4b87af398917c8a0fd6d065029df9ecc01afbc4d789eefd6c2de1e243272d630992b470c2bbb7f52024280af9bbd2e62d96ecab333c91f527b059ffe1c", &res.signature);

        let input5 = TronMessageInput {
            message: "hello world".to_string(),
<<<<<<< HEAD
            is_hex: false,
=======
>>>>>>> 4b5eaa8d
            header: "TRON".to_string(),
            version: 2,
        };
        let res = TronSigner::sign_message(input5, &sign_param).unwrap();
        assert_eq!("bca12bfcc9f0e23ff1d3567c4ef04ff83ac93346d6b3062d56922cc15b7669436c1aaa6a3f1ec4013545ba7d3bb79ab4b1125159d251a910f92ea198cbc469a21c", &res.signature);

        let input6 = TronMessageInput {
            message: "hello world".to_string(),
<<<<<<< HEAD
            is_hex: false,
=======
>>>>>>> 4b5eaa8d
            header: "NONE".to_string(),
            version: 1,
        };
        let res = TronSigner::sign_message(input6, &sign_param).unwrap();
        assert_eq!("e14f6aab4b87af398917c8a0fd6d065029df9ecc01afbc4d789eefd6c2de1e243272d630992b470c2bbb7f52024280af9bbd2e62d96ecab333c91f527b059ffe1c", &res.signature);
<<<<<<< HEAD
=======

        let input7 = TronMessageInput {
            message: "hello world".to_string(),
            header: "TRON".to_string(),
            version: 1,
        };
        let res = TronSigner::sign_message(input7, &sign_param).unwrap();
        assert_eq!("8686cc3cf49e772d96d3a8147a59eb3df2659c172775f3611648bfbe7e3c48c11859b873d9d2185567a4f64a14fa38ce78dc385a7364af55109c5b6426e4c0f61b", &res.signature);
>>>>>>> 4b5eaa8d
    }

    #[test]
    fn sign_transaction() {
        bind_test();
        let sign_param = SignParam {
            chain_type: "TRON".to_string(),
            path: constants::TRON_PATH.to_string(),
            network: "".to_string(),
            input: None,
            payment: "100 TRX".to_string(),
            receiver: "TDQqJsFsStSy5fjG52KuiWW7HhJGAKGJLb".to_string(),
            sender: "TY2uroBeZ5trA9QT96aEWj32XLkAAhQ9R2".to_string(),
            fee: "20 dd".to_string(),
            seg_wit: "".to_string(),
        };
        let input = TronTxInput{
            raw_data: "0a0208312208b02efdc02638b61e40f083c3a7c92d5a65080112610a2d747970652e676f6f676c65617069732e636f6d2f70726f746f636f6c2e5472616e73666572436f6e747261637412300a1541a1e81654258bf14f63feb2e8d1380075d45b0dac1215410b3e84ec677b3e63c99affcadb91a6b4e086798f186470a0bfbfa7c92d".to_string(),
        };

        let res = TronSigner::sign_transaction(input, &sign_param).unwrap();
        assert_eq!("c65b4bde808f7fcfab7b0ef9c1e3946c83311f8ac0a5e95be2d8b6d2400cfe8b5e24dc8f0883132513e422f2aaad8a4ecc14438eae84b2683eefa626e3adffc61c", &res.signature);
    }

    #[test]
    fn ttt() {
        let a = "abdcef".to_string().into_bytes();
        println!("{}", hex::encode(a));
    }
}<|MERGE_RESOLUTION|>--- conflicted
+++ resolved
@@ -206,13 +206,8 @@
         };
 
         let input = TronMessageInput {
-<<<<<<< HEAD
-            message: "645c0b7b58158babbfa6c6cd5a48aa7340a8749176b120e8516216787a13dc76".to_string(),
-            is_hex: true,
-=======
             message: "0x645c0b7b58158babbfa6c6cd5a48aa7340a8749176b120e8516216787a13dc76"
                 .to_string(),
->>>>>>> 4b5eaa8d
             header: "TRON".to_string(),
             version: 1,
         };
@@ -220,13 +215,8 @@
         assert_eq!("16417c6489da3a88ef980bf0a42551b9e76181d03e7334548ab3cb36e7622a484482722882a29e2fe4587b95c739a68624ebf9ada5f013a9340d883f03fcf9af1b", &res.signature);
 
         let input2 = TronMessageInput {
-<<<<<<< HEAD
-            message: "645c0b7b58158babbfa6c6cd5a48aa7340a8749176b120e8516216787a13dc76".to_string(),
-            is_hex: true,
-=======
             message: "0x645c0b7b58158babbfa6c6cd5a48aa7340a8749176b120e8516216787a13dc76"
                 .to_string(),
->>>>>>> 4b5eaa8d
             header: "ETH".to_string(),
             version: 1,
         };
@@ -235,10 +225,6 @@
 
         let input3 = TronMessageInput {
             message: "abcdef".to_string(),
-<<<<<<< HEAD
-            is_hex: false,
-=======
->>>>>>> 4b5eaa8d
             header: "TRON".to_string(),
             version: 1,
         };
@@ -247,10 +233,6 @@
 
         let input4 = TronMessageInput {
             message: "hello world".to_string(),
-<<<<<<< HEAD
-            is_hex: false,
-=======
->>>>>>> 4b5eaa8d
             header: "ETH".to_string(),
             version: 1,
         };
@@ -259,10 +241,6 @@
 
         let input5 = TronMessageInput {
             message: "hello world".to_string(),
-<<<<<<< HEAD
-            is_hex: false,
-=======
->>>>>>> 4b5eaa8d
             header: "TRON".to_string(),
             version: 2,
         };
@@ -271,17 +249,11 @@
 
         let input6 = TronMessageInput {
             message: "hello world".to_string(),
-<<<<<<< HEAD
-            is_hex: false,
-=======
->>>>>>> 4b5eaa8d
             header: "NONE".to_string(),
             version: 1,
         };
         let res = TronSigner::sign_message(input6, &sign_param).unwrap();
         assert_eq!("e14f6aab4b87af398917c8a0fd6d065029df9ecc01afbc4d789eefd6c2de1e243272d630992b470c2bbb7f52024280af9bbd2e62d96ecab333c91f527b059ffe1c", &res.signature);
-<<<<<<< HEAD
-=======
 
         let input7 = TronMessageInput {
             message: "hello world".to_string(),
@@ -290,7 +262,6 @@
         };
         let res = TronSigner::sign_message(input7, &sign_param).unwrap();
         assert_eq!("8686cc3cf49e772d96d3a8147a59eb3df2659c172775f3611648bfbe7e3c48c11859b873d9d2185567a4f64a14fa38ce78dc385a7364af55109c5b6426e4c0f61b", &res.signature);
->>>>>>> 4b5eaa8d
     }
 
     #[test]
