use crate::constants::{
    BCH_AID, BTC_AID, COSMOS_AID, DOGECOIN_AID, EOS_AID, ETH_AID, FILECOIN_AID, IMK_AID,
    KUSAMA_AID, LTC_AID, NERVOS_AID, POLKADOT_AID, TEZOS_AID, TRON_AID,
};
// type __appletName = 'IMK' | 'Ethereum' | 'Bitcoin' | 'EOS' | 'Cosmos' | 'Filecoin' | 'Kusama' | 'Tezos' | 'Polkadot' | 'TRON' | 'Bitcoin Cash' | 'Litecoin' | 'Nervos'
pub fn get_appname_by_instid(instid: &str) -> Option<&str> {
    match instid {
        BTC_AID => Some("Bitcoin"),
        ETH_AID => Some("Ethereum"),
        EOS_AID => Some("EOS"),
        COSMOS_AID => Some("Cosmos"),
        FILECOIN_AID => Some("Filecoin"),
        KUSAMA_AID => Some("Kusama"),
        POLKADOT_AID => Some("Polkadot"),
        TRON_AID => Some("TRON"),
        BCH_AID => Some("Bitcoin Cash"),
        LTC_AID => Some("Litecoin"),
        IMK_AID => Some("IMK"),
        NERVOS_AID => Some("Nervos"),
        TEZOS_AID => Some("Tezos"),
        DOGECOIN_AID => Some("Dogecoin"),
        _ => None,
    }
}
pub fn get_instid_by_appname(appname: &str) -> Option<&str> {
    match appname {
        "Nervos" => Some(NERVOS_AID),
        "Tezos" => Some(TEZOS_AID),
        "Bitcoin" => Some(BTC_AID),
        "Ethereum" => Some(ETH_AID),
        "EOS" => Some(EOS_AID),
        "Cosmos" => Some(COSMOS_AID),
        "Filecoin" => Some(FILECOIN_AID),
        "Kusama" => Some(KUSAMA_AID),
        "Polkadot" => Some(POLKADOT_AID),
        "TRON" => Some(TRON_AID),
        "Bitcoin Cash" => Some(BCH_AID),
        "Litecoin" => Some(LTC_AID),
        "IMK" => Some(IMK_AID),
        "Dogecoin" => Some(DOGECOIN_AID),
        _ => None,
    }
}

#[cfg(test)]
mod tests {
    use crate::applet::{get_appname_by_instid, get_instid_by_appname};
    #[test]
    fn get_appname_by_instid_test() {
        assert_eq!(get_appname_by_instid("695F627463").unwrap(), "Bitcoin");
        assert_eq!(get_appname_by_instid("695F657468").unwrap(), "Ethereum");
        assert_eq!(get_appname_by_instid("695F656F73").unwrap(), "EOS");
        assert_eq!(get_appname_by_instid("695F636F736D6F73").unwrap(), "Cosmos");
        assert_eq!(
            get_appname_by_instid("695F6B315F66696C").unwrap(),
            "Filecoin"
        );
        assert_eq!(get_appname_by_instid("695F626368").unwrap(), "Bitcoin Cash");
        assert_eq!(get_appname_by_instid("695F6C7463").unwrap(), "Litecoin");
        assert_eq!(get_appname_by_instid("695F696D6B").unwrap(), "IMK");
<<<<<<< HEAD
        assert_eq!(get_appname_by_instid("695F646F6765636F696E").unwrap(), "Dogecoin");
=======
        assert_eq!(
            get_appname_by_instid("695F646F6765636F696E").unwrap(),
            "Dogecoin"
        );
>>>>>>> 4b5eaa8d
        assert!(get_appname_by_instid("1111111111").is_none());
    }

    #[test]
    fn get_instid_by_appname_test() {
        assert_eq!(get_instid_by_appname("Bitcoin").unwrap(), "695F627463");
        assert_eq!(get_instid_by_appname("Ethereum").unwrap(), "695F657468");
        assert_eq!(get_instid_by_appname("EOS").unwrap(), "695F656F73");
        assert_eq!(get_instid_by_appname("Cosmos").unwrap(), "695F636F736D6F73");
        assert_eq!(get_instid_by_appname("IMK").unwrap(), "695F696D6B");
        assert_eq!(
            get_instid_by_appname("Filecoin").unwrap(),
            "695F6B315F66696C"
        );
        assert_eq!(get_instid_by_appname("Bitcoin Cash").unwrap(), "695F626368");
        assert_eq!(get_instid_by_appname("Litecoin").unwrap(), "695F6C7463");
<<<<<<< HEAD
        assert_eq!(get_instid_by_appname("Dogecoin").unwrap(), "695F646F6765636F696E");
=======
        assert_eq!(
            get_instid_by_appname("Dogecoin").unwrap(),
            "695F646F6765636F696E"
        );
>>>>>>> 4b5eaa8d
        assert!(get_instid_by_appname("APPLET").is_none());
    }
}<|MERGE_RESOLUTION|>--- conflicted
+++ resolved
@@ -58,14 +58,10 @@
         assert_eq!(get_appname_by_instid("695F626368").unwrap(), "Bitcoin Cash");
         assert_eq!(get_appname_by_instid("695F6C7463").unwrap(), "Litecoin");
         assert_eq!(get_appname_by_instid("695F696D6B").unwrap(), "IMK");
-<<<<<<< HEAD
-        assert_eq!(get_appname_by_instid("695F646F6765636F696E").unwrap(), "Dogecoin");
-=======
         assert_eq!(
             get_appname_by_instid("695F646F6765636F696E").unwrap(),
             "Dogecoin"
         );
->>>>>>> 4b5eaa8d
         assert!(get_appname_by_instid("1111111111").is_none());
     }
 
@@ -82,14 +78,10 @@
         );
         assert_eq!(get_instid_by_appname("Bitcoin Cash").unwrap(), "695F626368");
         assert_eq!(get_instid_by_appname("Litecoin").unwrap(), "695F6C7463");
-<<<<<<< HEAD
-        assert_eq!(get_instid_by_appname("Dogecoin").unwrap(), "695F646F6765636F696E");
-=======
         assert_eq!(
             get_instid_by_appname("Dogecoin").unwrap(),
             "695F646F6765636F696E"
         );
->>>>>>> 4b5eaa8d
         assert!(get_instid_by_appname("APPLET").is_none());
     }
 }