--- conflicted
+++ resolved
@@ -114,11 +114,7 @@
         ./gradlew assemble
         echo "tokencore_sha256=$(shasum -a 256 ${{github.workspace}}/publish/android/tokencore/build/outputs/aar/tokencore-release.aar | awk '{ print $1 }')" >> $GITHUB_OUTPUT
         echo "tokencore-release.aar sha256: $(shasum -a 256 ${{github.workspace}}/publish/android/tokencore/build/outputs/aar/tokencore-release.aar | awk '{ print $1 }')"
-<<<<<<< HEAD
-        ./gradlew publishToSonatype closeSonatypeStagingRepository
-=======
         VERSION=${{steps.getversion.outputs.version}} ./gradlew publishToSonatype closeSonatypeStagingRepository
->>>>>>> 1fb51fd3
         popd 
         
           
