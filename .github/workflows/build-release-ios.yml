--- conflicted
+++ resolved
@@ -150,10 +150,6 @@
       with:
         name: "Release ${{ steps.getversion.outputs.version }}"
         tag_name: "${{ steps.getversion.outputs.version }}"
-<<<<<<< HEAD
-        target_commitish: "${{ steps.getversion.outputs.short_commit }}"
-=======
->>>>>>> be0c0da5
         generate_release_notes: true
         files: |
           ios-ikc-${{ steps.getversion.outputs.version }}.zip
